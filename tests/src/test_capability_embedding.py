--- conflicted
+++ resolved
@@ -37,11 +37,7 @@
 
     # Call the function
     apply_dimensionality_reduction(
-<<<<<<< HEAD
-        mock_capabilities,
-=======
         capabilities=mock_capabilities,
->>>>>>> 0a491910
         dim_reduction_method=dimensionality_reduction_method,
         output_dimension_size=output_dimensions,
         embedding_model_name="text-embedding-3-small",
