[project]
name = "automated_capability_evaluation"
description = "A repository for research project on generating LLM evaluation benchmarks using LLMs"
license = "Apache-2.0"
readme = "README.md"
requires-python = ">=3.10"
authors = [
    {name = "Omkar Dige", email = "omkar.dige@vectorinstitute.ai"},
    {name = "Arash Afkanpour", email = "arash.afkanpour@vectorinstitute.ai"},
]
dynamic = ["version"]
dependencies = [
    "datasets>=3.2.0",
    "google-cloud-storage>=3.0.0",
    "hydra-core>=1.3.2",
    "inspect-ai>=0.3.80",
    "langchain_openai>=0.3.6",
    "langchain>=0.3.19",
    "omegaconf>=2.3.0",
    "openai>=1.68.0",
    "ratelimit>=2.2.1",
<<<<<<< HEAD
    "vec-inf>=0.5.0",
=======
    "torchvision (>=0.21.0,<0.22.0)",
    "torchaudio (>=2.6.0,<3.0.0)",
    "torch (>=2.6.0,<3.0.0)",
    "gpytorch (>=1.14,<2.0)",
    "ruff (>=0.11.4,<0.12.0)",
>>>>>>> dfac2571
]

[project.urls]
repository = "https://github.com/VectorInstitute/automated_capability_evaluation"

[tool.poetry]
package-mode = false
version = "0.1"

[tool.poetry.dependencies]
python = ">=3.10, <3.13"

[tool.poetry.group.test]
optional = true

[tool.poetry.group.test.dependencies]
pytest = "^7.1.1"
pre-commit = "^4.0.0"
pytest-cov = "^3.0.0"
pytest-mock = "^3.10.0"
codecov = "^2.1.13"
mypy = "^1.15.0"
ruff = ">=0.11.4,<0.12.0"
nbqa = { version = "^1.7.0", extras = ["toolchain"] }
pip-audit = "^2.7.1"

[tool.poetry.group.docs]
optional = true

[tool.poetry.group.docs.dependencies]
numpydoc = "^1.2"
sphinx = "^7.2.5"
sphinxcontrib-apidoc = "^0.4.0"
sphinx-autodoc-typehints = "^1.24.0"
myst-parser = "^2.0.0"
sphinx-design = "^0.5.0"
sphinx-copybutton = "^0.5.0"
sphinx-autoapi = "^2.0.0"
nbsphinx = "^0.9.3"
ipython = "^8.8.0"
ipykernel = "^6.23.0"
furo = "^2024.01.29"

[tool.mypy]
ignore_missing_imports = true
install_types = true
pretty = true
namespace_packages = true
explicit_package_bases = true
non_interactive = true
warn_unused_configs = true
allow_any_generics = false
allow_subclassing_any = false
allow_untyped_calls = false
allow_untyped_defs = false
allow_incomplete_defs = false
check_untyped_defs = true
allow_untyped_decorators = false
warn_redundant_casts = true
warn_unused_ignores = true
warn_return_any = true
implicit_reexport = false
strict_equality = true
extra_checks = true

[tool.ruff]
include = ["*.py", "pyproject.toml", "*.ipynb"]
line-length = 88

[tool.ruff.format]
quote-style = "double"
indent-style = "space"
docstring-code-format = true

[tool.ruff.lint]
select = [
    "A", # flake8-builtins
    "B", # flake8-bugbear
    "COM", # flake8-commas
    "C4", # flake8-comprehensions
    "RET", # flake8-return
    "SIM", # flake8-simplify
    "ICN", # flake8-import-conventions
    "Q", # flake8-quotes
    "RSE", # flake8-raise
    "D", # pydocstyle
    "E", # pycodestyle
    "F", # pyflakes
    "I", # isort
    "W", # pycodestyle
    "N", # pep8-naming
    "ERA", # eradicate
    "PL", # pylint
]
fixable = ["A", "B", "COM", "C4", "RET", "SIM", "ICN", "Q", "RSE", "D", "E", "F", "I", "W", "N", "ERA", "PL"]
ignore = [
    "B905", # `zip()` without an explicit `strict=` parameter
    "E501", # line too long
    "D203", # 1 blank line required before class docstring
    "D213", # Multi-line docstring summary should start at the second line
    "PLR2004", # Replace magic number with named constant
    "PLR0913", # Too many arguments
    "COM812", # Missing trailing comma
]

# Ignore import violations in all `__init__.py` files.
[tool.ruff.lint.per-file-ignores]
"__init__.py" = ["E402", "F401", "F403", "F811"]
"tests/src/seed_capabilities/math/competition_math_algebra/capability.py" = ["D100", "D101", "D102"]
"tests/src/capabilities_t2/math/competition_math_combinatorial_challenges/capability.py" = ["D100", "D101", "D102"]
"src/run.py" = ["ERA001"]
"src/lbo.py" = ["ERA001"]
"src/utils/capability_utils.py" = ["ERA001"]

[tool.ruff.lint.pep8-naming]
ignore-names = ["X*", "setUp"]

[tool.ruff.lint.isort]
lines-after-imports = 2

[tool.ruff.lint.pydocstyle]
convention = "numpy"

[tool.ruff.lint.pycodestyle]
max-doc-length = 88

[tool.pytest.ini_options]
markers = [
    "integration_test: marks tests as integration tests",
]

[tool.coverage]
    [tool.coverage.run]
    source=["src"]
    omit=["tests/*", "*__init__.py"]

[build-system]
requires = ["poetry-core>=2.0.1"]
build-backend = "poetry.core.masonry.api"<|MERGE_RESOLUTION|>--- conflicted
+++ resolved
@@ -19,15 +19,12 @@
     "omegaconf>=2.3.0",
     "openai>=1.68.0",
     "ratelimit>=2.2.1",
-<<<<<<< HEAD
-    "vec-inf>=0.5.0",
-=======
     "torchvision (>=0.21.0,<0.22.0)",
     "torchaudio (>=2.6.0,<3.0.0)",
     "torch (>=2.6.0,<3.0.0)",
     "gpytorch (>=1.14,<2.0)",
     "ruff (>=0.11.4,<0.12.0)",
->>>>>>> dfac2571
+    "vec-inf>=0.5.0",
 ]
 
 [project.urls]
