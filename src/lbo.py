--- conflicted
+++ resolved
@@ -177,7 +177,6 @@
                 - List of indices of selected points in x_train
                 - List of the selected points
         """
-<<<<<<< HEAD
         grid_points = self._create_search_grid()
         # On the grid, find the point with highest predictive variance.
         with torch.no_grad(), gpytorch.settings.fast_pred_var():
@@ -185,23 +184,6 @@
 
         # Find and return k nearest indices.
         distances = torch.norm(self.x_train - point, dim=1)
-=======
-        if self.acquisition_function != "variance":
-            raise ValueError(
-                f"select_k_points only supports 'variance' acquisition function, "
-                f"got {self.acquisition_function}"
-            )
-
-        grid_points = self._create_search_grid()
-        # On the grid, find the point with highest predictive variance.
-        with torch.no_grad(), gpytorch.settings.fast_pred_var():
-            _, grid_stds = self.predict(grid_points)
-            max_var_idx = torch.argmax(grid_stds)
-            max_var_point = grid_points[max_var_idx]
-
-        # Find and return k nearest indices.
-        distances = torch.norm(self.x_train - max_var_point, dim=1)
->>>>>>> 18e8ebda
         _, topk_indices = torch.topk(distances, k, largest=False)
 
         selected_points = [self.x_train[i] for i in topk_indices]
