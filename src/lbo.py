from typing import Any, List, Tuple  # noqa: D100

import gpytorch
import torch
from src.capability import Capability

<<<<<<< HEAD
from src.capability import Capability
=======
>>>>>>> 255f3c79

class GPModel(gpytorch.models.ExactGP):
    def __init__(self, train_x, train_y, likelihood, input_dim):
        super().__init__(train_x, train_y, likelihood)
        self.mean_module = gpytorch.means.ConstantMean()
        self.covar_module = gpytorch.kernels.ScaleKernel(
            gpytorch.kernels.RBFKernel(ard_num_dims=input_dim)
        )

<<<<<<< HEAD
device = torch.device("cuda" if torch.cuda.is_available() else "cpu")


class GPModel(gpytorch.models.ExactGP):
    """A Gaussian Process regression model using an RBF kernel."""

    def __init__(self, train_x, train_y, likelihood, input_dim):
        super().__init__(train_x.to(device), train_y.to(device), likelihood)
        self.mean_module = gpytorch.means.ConstantMean()
        self.covar_module = gpytorch.kernels.ScaleKernel(
            gpytorch.kernels.RBFKernel(ard_num_dims=input_dim)
        )
        self.to(device)

    def forward(self, x: torch.Tensor):
        """
        Compute the GP prior/posterior distribution at input x.

        Args:
            x (torch.Tensor): A tensor of input points at which to evaluate the GP.
                Shape: (n_samples, input_dim)

        Returns
        -------
            gpytorch.distributions.MultivariateNormal: A multivariate normal
            distribution representing the GP's belief over the latent function
            values at the input points `x`, characterized by the predicted mean
            and covariance.
        """
        x = x.to(device)
        mean_x = self.mean_module(x)
        covar_x = self.covar_module(x)
        return gpytorch.distributions.MultivariateNormal(mean_x, covar_x)


class LBO:
    """A class used to represent the Latent Bayesian Optimization (LBO) model.

    The current implementation works with a finite set of candidate points for active
    learning. In the future we will change that to support active choice of query
    points.
    """

=======
    def forward(self, x):
        mean_x = self.mean_module(x)
        covar_x = self.covar_module(x)
        return gpytorch.distributions.MultivariateNormal(mean_x, covar_x)


class LBO:
    """A class used to represent the Latent Bayesian Optimization (LBO) model.

    The current implementation works with a finite set of candidate points for active
    learning. In the future we will change that to support active choice of query
    points.
    """

>>>>>>> 255f3c79
    def __init__(
        self,
        x_train,
        y_train,
        acquisition_function,
        num_gp_train_iterations=50,
        optimizer_lr=0.1,
    ) -> None:
        """Initialize the LBO parameters."""
        # x_train shape is [N, d].
        self.input_dim = x_train.shape[1]
<<<<<<< HEAD
        self.x_train = x_train.clone().to(device)
        self.y_train = y_train.clone().to(device)
=======
        self.x_train = x_train.clone()
        self.y_train = y_train.clone()
>>>>>>> 255f3c79
        self.acquisition_function = acquisition_function
        self.num_gp_train_iterations = num_gp_train_iterations
        self.optimizer_lr = optimizer_lr
        self.likelihood = gpytorch.likelihoods.GaussianLikelihood()
<<<<<<< HEAD
        self.likelihood = self.likelihood.to(device)
=======
>>>>>>> 255f3c79
        self.model = self._train_gp()

    def _train_gp(self):
        model = GPModel(self.x_train, self.y_train, self.likelihood, self.input_dim)
        model.train()
        self.likelihood.train()
        optimizer = torch.optim.Adam(model.parameters(), lr=self.optimizer_lr)
        mll = gpytorch.mlls.ExactMarginalLogLikelihood(self.likelihood, model)

        for _ in range(self.num_gp_train_iterations):
            optimizer.zero_grad()
            output = model(self.x_train)
            loss = -mll(output, self.y_train)
            loss.backward()
            optimizer.step()

        model.eval()
        self.likelihood.eval()
        return model

    def select_next_point(self, x_query):
        """Select the next query point from x_query."""
<<<<<<< HEAD
        x_query = x_query.to(device)
=======
>>>>>>> 255f3c79
        with torch.no_grad(), gpytorch.settings.fast_pred_var():
            _, st_devs = self.predict(x_query)
            if self.acquisition_function == "variance":
                idx = torch.argmax(st_devs)
            else:
                raise ValueError(
                    f"Acquisition function: {self.acquisition_function} is unsupported."
                )
        return idx, x_query[idx]

    def update(self, q_x: torch.Tensor, q_y: torch.Tensor) -> None:
        """
        LBO update function.

        Update the training set, the query set, and the LBO model.

        Args
        ----
<<<<<<< HEAD
            q_x (torch.Tensor): The new capability representation tensor, shape (D,).
            q_y (torch.Tensor): The subject model score corresponding to q_x, shape
            (1,).
=======
            q_x (torch.Tensor): The new capability representation tensor, shape (1, D).
            q_y (torch.Tensor): The subject model score corresponding to q_x, shape (1,).
>>>>>>> 255f3c79

        Returns
        -------
            None
        """
<<<<<<< HEAD
        q_x = q_x.to(device)
        q_y = (
            torch.tensor([q_y], device=device)
            if not isinstance(q_y, torch.Tensor)
            else q_y.to(device)
        )
        self.x_train = torch.cat([self.x_train, q_x.unsqueeze(0)], dim=0)
        self.y_train = torch.cat([self.y_train, q_y], dim=0)
=======
        self.x_train = torch.cat([self.x_train, q_x.unsqueeze(0)], dim=0)
        self.y_train = torch.cat([self.y_train, torch.tensor([q_y])], dim=0)
>>>>>>> 255f3c79
        self.model = self._train_gp()

    def predict(self, x: torch.Tensor) -> Tuple[torch.Tensor, torch.Tensor]:
        """
        LBO predict function.

        Predict the scores for the given capability representations.

        Args
        ----
            x (torch.Tensor): The capability representation tensor with shape (Nc, D).

        Returns
        -------
            mean: Predicted mean values for input x.
            std: Predicted standard deviation values for input x.
        """
<<<<<<< HEAD
        x = x.to(device)
=======
>>>>>>> 255f3c79
        vals = self.model(x)
        return vals.mean, vals.variance.sqrt()


def _get_adjusted_representation(
    capabilities: List[Capability],
    capability_scores: torch.Tensor,
    encoder: Any,
    decoder: Any,
) -> torch.Tensor:
    """
    Apply the InvBO method and adjust the capabilities' representations.

    Args
    ----
        capabilities (List[Capability]): The list of capabilities.
        capability_score (torch.Tensor): The subject model scores.
        encoder (Any): The encoder model to encode the capability representation.
        decoder (Any): The decoder model to decode the capability representation.

    Returns
    -------
        torch.Tensor: Adjusted capabilities' representations with shape (Nc, D).
    """
    # TODO:
    # 1. Encode the capability representation using the encoder model.
    #   capability_representations = torch.stack(
    #       [elm.encode(encoder) for elm in capabilities]
    #   )
    # 2. Apply the InvBO method to adjust the capabilities' representations.
    raise NotImplementedError


def _decode_capability(
    representation: torch.Tensor,
    decoder: Any,
) -> Capability:
    """
    Decode the capability representation using the decoder model.

    Args
    ----
        representation (torch.Tensor): The capability representation tensor, shape (D,).
        decoder (Any): The decoder model to decode the capability representation.

    Returns
    -------
        Capability: The decoded capability.
    """
    raise NotImplementedError


def _get_nearest_capability(
    representation: torch.Tensor,
    capabilities_pool: List[Capability],
) -> Capability:
    """
    Get the nearest capability from the existing capability pool.

    Used for selecting the capability in LBO pipeline 1.

    Args
    ----
        representation (torch.Tensor): The latent representation tensor, shape (D,).
        capabilities_pool (List[Capability]): The pool of existing capabilities.

    Returns
    -------
        Capability: The nearest capability.
    """
    raise NotImplementedError


def generate_capability_using_lbo(
    capabilities: List[Capability],
    capability_scores: torch.Tensor,
    encoder: Any,
    pipeline_id: str = "nearest_neighbour",
    acquisition_function: str = "variance",
    decoder: Any = None,
    capabilities_pool: List[Capability] | None = None,
) -> Capability:
    """
    Generate a new capability using the LBO method.

    Args
    ----
        capabilities (List[Capability]): The list of capabilities
            used to train/update the LBO model.
        capability_scores (torch.Tensor): The subject model scores
            for the given capabilities.
        encoder (Any): The encoder model to encode the capability representation.
        pipeline_id (str): The pipeline identifier to determine the generation method.
        acquisition_function (str): The acquisition function for LBO.
        decoder (Any, optional): The decoder model to decode the
            capability representation (only for pipeline_id="discover_new").
        capabilities_pool (List[Capability], optional): The pool of existing
            capabilities without subject model scores, used as a search space
            for the generated capability representation
            (only for pipeline_id="nearest_neighbour").

    Returns
    -------
        Capability: The generated capability.
    """
    capability_scores = capability_scores.to(device)
    # TODO:
    # 1. Apply the InvBO method to adjust the capabilities' representations.
    #       capability_representations = _get_adjusted_representation(
    #           capabilities, capability_scores, encoder, decoder
    #       )
    # 2. Fit the LBO model using the adjusted capability representations
    #   and the subject model scores.
    #   a. Fit step: If the LBO model doesn't exist (first time),
    #      create it and fit using initial capabilities
    #       lbo = LBO()
    #       lbo.fit(capability_representations, capability_scores)
    #   b. Update step: Load existing LBO model and update with new capability
    #      representation and score
    #       assert capability_representations.shape[0] == 1,
    #       "Only one capability can be updated at a time"
    #       lbo = load_lbo_model()
    #       lbo.update(capability_representations, capability_scores)
    # 3. Identify the capability representation with the highest variance.
    #   high_variance_point = lbo.identify_high_variance_point()
    # 4. Obtain new capability by either fetching nearest capability
    #   from the existing capability pool or decoding the capability
    #   representation using the decoder model.
    #       if pipeline_id == "nearest_neighbour":
    #           generated_capability = _get_nearest_capability(
    #               high_variance_point, capabilities_pool
    #           )
    #       elif pipeline_id == "discover_new":
    #           assert decoder is not None, (
    #               "Decoder model is not provided"
    #           )
    #           generated_capability = _decode_capability(
    #               high_variance_point, decoder
    #           )

<<<<<<< HEAD
    # TODO: Part or all of the following code must be moved to run.py, especially the
    # loop on selecting the next capapbility. I'm commenting this out.
    # if pipeline_id == "nearest_neighbour":
    #     capabilities_encoding = torch.stack(
    #         [cap.encode(encoder) for cap in capabilities]
    #     )
    #     capabilities_pool_encoding = torch.stack(
    #         [cap.encode(encoder) for cap in capabilities_pool]
    #     )
    #     lbo = LBO(
    #         capabilities_encoding,
    #         capability_scores,
    #         acquisition_function,
    #     )
    #     init_pool_size = len(capabilities_pool)
    #     for _ in range(init_pool_size):
    #         idx, selected_capability_encoding = lbo.select_next_point(
    #             capabilities_pool_encoding
    #         )
    #         # TODO: Implement and call `evaluate_capability` for the selected
    #           capability to calculate its score.
    #         selected_capability_score = evaluate_capability(capabilities_pool[idx])
    #         # Remove the selected capability and its encoding.
    #         capabilities_pool.pop(idx)
    #         capabilities_pool_encoding = torch.cat(
    #             [
    #                 capabilities_pool_encoding[:idx],
    #                 capabilities_pool_encoding[idx + 1 :],
    #             ],
    #             dim=0,
    #         )
    #         lbo.update(selected_capability_encoding, selected_capability_score)
    # else:
    #     raise ValueError(f"Unsupported pipeline id: {pipeline_id}")
=======
    # The implementation below is a simplified version of the above procedure where the
    # query points are specified a priori and pipeline_id is set to "nearest_neighbour".
    # First, get the representation of capabilities using the encoder.
    capabilities_encoding = torch.stack([cap.encode(encoder) for cap in capabilities])
    capabilities_pool_encoding = torch.stack(
        [cap.encode(encoder) for cap in capabilities_pool]
    )
    lbo = LBO(
        capabilities_encoding,
        capability_scores,
        acquisition_function,
    )
    init_pool_size = len(capabilities_pool)
    for _ in range(init_pool_size):
        idx, selected_capability_encoding = lbo.select_next_point(
            capabilities_pool_encoding
        )
        # TODO: Implement and call `evaluate_capability` for the selected capability to
        # calculate its score.
        selected_capability_score = evaluate_capability(capabilities_pool[idx])
        # Remove the selected capability and its encoding.
        capabilities_pool.pop(idx)
        capabilities_pool_encoding = torch.cat(
            [capabilities_pool_encoding[:idx], capabilities_pool_encoding[idx + 1 :]],
            dim=0,
        )
        lbo.update(selected_capability_encoding, selected_capability_score)
>>>>>>> 255f3c79


def generate_new_capability(
    capabilities: List[Capability],
    subject_llm_name: str,
    capabilities_pool: List[Capability] | None = None,
    **kwargs: Any,
) -> Capability:
    """
    Generate a new capability.

    Args
    ----
        capabilities (List[Capability]): The list of existing capabilities.
        subject_llm_name (str): The subject LLM model name.
        capabilities_pool (List[Capability], optional): The list of existing
            capabilities without subject model scores, used as a search space
            for the generated capability representation
            (only for pipeline_id="nearest_neighbour").

    Returns
    -------
        Capability: The generated capability.
    """
    if kwargs.get("lbo_run_id", 0) == 0:
        # Load subject LLM scores for each capability
        capability_scores = torch.Tensor(
            [cap.load_scores()[subject_llm_name] for cap in capabilities], device=device
        )
    else:
        # Only load newly added capability's score
        capability_scores = torch.Tensor(
            [capabilities[-1].load_scores()[subject_llm_name]], device=device
        )

    # TODO: Set the encoder model
    encoder = None
    if encoder is not None:
        encoder = encoder.to(device)

    pipeline_id = kwargs.get("pipeline_id", "nearest_neighbour")
    if pipeline_id == "nearest_neighbour":
        assert (
            capabilities_pool is not None
        ), "Pool of existing capabilities is not provided"
        decoder = None
    elif pipeline_id == "discover_new":
        # TODO: Set the decoder model
        decoder = None
    else:
        raise ValueError(
            f"Invalid pipeline_id: {pipeline_id}. Use either 'nearest_neighbour' or 'discover_new'."
        )

    return generate_capability_using_lbo(
        capabilities=capabilities,
        capability_scores=capability_scores,
        encoder=encoder,
        pipeline_id=pipeline_id,
        decoder=decoder,
        capabilities_pool=capabilities_pool,
    )<|MERGE_RESOLUTION|>--- conflicted
+++ resolved
@@ -4,20 +4,8 @@
 import torch
 from src.capability import Capability
 
-<<<<<<< HEAD
 from src.capability import Capability
-=======
->>>>>>> 255f3c79
-
-class GPModel(gpytorch.models.ExactGP):
-    def __init__(self, train_x, train_y, likelihood, input_dim):
-        super().__init__(train_x, train_y, likelihood)
-        self.mean_module = gpytorch.means.ConstantMean()
-        self.covar_module = gpytorch.kernels.ScaleKernel(
-            gpytorch.kernels.RBFKernel(ard_num_dims=input_dim)
-        )
-
-<<<<<<< HEAD
+
 device = torch.device("cuda" if torch.cuda.is_available() else "cpu")
 
 
@@ -61,7 +49,6 @@
     points.
     """
 
-=======
     def forward(self, x):
         mean_x = self.mean_module(x)
         covar_x = self.covar_module(x)
@@ -76,7 +63,6 @@
     points.
     """
 
->>>>>>> 255f3c79
     def __init__(
         self,
         x_train,
@@ -88,21 +74,13 @@
         """Initialize the LBO parameters."""
         # x_train shape is [N, d].
         self.input_dim = x_train.shape[1]
-<<<<<<< HEAD
         self.x_train = x_train.clone().to(device)
         self.y_train = y_train.clone().to(device)
-=======
-        self.x_train = x_train.clone()
-        self.y_train = y_train.clone()
->>>>>>> 255f3c79
         self.acquisition_function = acquisition_function
         self.num_gp_train_iterations = num_gp_train_iterations
         self.optimizer_lr = optimizer_lr
         self.likelihood = gpytorch.likelihoods.GaussianLikelihood()
-<<<<<<< HEAD
         self.likelihood = self.likelihood.to(device)
-=======
->>>>>>> 255f3c79
         self.model = self._train_gp()
 
     def _train_gp(self):
@@ -125,10 +103,7 @@
 
     def select_next_point(self, x_query):
         """Select the next query point from x_query."""
-<<<<<<< HEAD
         x_query = x_query.to(device)
-=======
->>>>>>> 255f3c79
         with torch.no_grad(), gpytorch.settings.fast_pred_var():
             _, st_devs = self.predict(x_query)
             if self.acquisition_function == "variance":
@@ -147,20 +122,14 @@
 
         Args
         ----
-<<<<<<< HEAD
             q_x (torch.Tensor): The new capability representation tensor, shape (D,).
             q_y (torch.Tensor): The subject model score corresponding to q_x, shape
             (1,).
-=======
-            q_x (torch.Tensor): The new capability representation tensor, shape (1, D).
-            q_y (torch.Tensor): The subject model score corresponding to q_x, shape (1,).
->>>>>>> 255f3c79
 
         Returns
         -------
             None
         """
-<<<<<<< HEAD
         q_x = q_x.to(device)
         q_y = (
             torch.tensor([q_y], device=device)
@@ -169,10 +138,6 @@
         )
         self.x_train = torch.cat([self.x_train, q_x.unsqueeze(0)], dim=0)
         self.y_train = torch.cat([self.y_train, q_y], dim=0)
-=======
-        self.x_train = torch.cat([self.x_train, q_x.unsqueeze(0)], dim=0)
-        self.y_train = torch.cat([self.y_train, torch.tensor([q_y])], dim=0)
->>>>>>> 255f3c79
         self.model = self._train_gp()
 
     def predict(self, x: torch.Tensor) -> Tuple[torch.Tensor, torch.Tensor]:
@@ -190,10 +155,7 @@
             mean: Predicted mean values for input x.
             std: Predicted standard deviation values for input x.
         """
-<<<<<<< HEAD
         x = x.to(device)
-=======
->>>>>>> 255f3c79
         vals = self.model(x)
         return vals.mean, vals.variance.sqrt()
 
@@ -334,7 +296,6 @@
     #               high_variance_point, decoder
     #           )
 
-<<<<<<< HEAD
     # TODO: Part or all of the following code must be moved to run.py, especially the
     # loop on selecting the next capapbility. I'm commenting this out.
     # if pipeline_id == "nearest_neighbour":
@@ -369,35 +330,6 @@
     #         lbo.update(selected_capability_encoding, selected_capability_score)
     # else:
     #     raise ValueError(f"Unsupported pipeline id: {pipeline_id}")
-=======
-    # The implementation below is a simplified version of the above procedure where the
-    # query points are specified a priori and pipeline_id is set to "nearest_neighbour".
-    # First, get the representation of capabilities using the encoder.
-    capabilities_encoding = torch.stack([cap.encode(encoder) for cap in capabilities])
-    capabilities_pool_encoding = torch.stack(
-        [cap.encode(encoder) for cap in capabilities_pool]
-    )
-    lbo = LBO(
-        capabilities_encoding,
-        capability_scores,
-        acquisition_function,
-    )
-    init_pool_size = len(capabilities_pool)
-    for _ in range(init_pool_size):
-        idx, selected_capability_encoding = lbo.select_next_point(
-            capabilities_pool_encoding
-        )
-        # TODO: Implement and call `evaluate_capability` for the selected capability to
-        # calculate its score.
-        selected_capability_score = evaluate_capability(capabilities_pool[idx])
-        # Remove the selected capability and its encoding.
-        capabilities_pool.pop(idx)
-        capabilities_pool_encoding = torch.cat(
-            [capabilities_pool_encoding[:idx], capabilities_pool_encoding[idx + 1 :]],
-            dim=0,
-        )
-        lbo.update(selected_capability_encoding, selected_capability_score)
->>>>>>> 255f3c79
 
 
 def generate_new_capability(
