import importlib  # noqa: D100
import json
import os
import shutil
import sys
from collections import defaultdict
from typing import Any, Dict, List, Tuple

import torch

from src.model import Model
from src.utils import constants
from src.utils.capability_utils import (
    parse_python_class_str,
    read_score_inspect_json,
    run_inspect_evals,
)
from src.utils.data_utils import (
    list_dir,
    load_data,
    path_exists,
    transfer_inspect_log_to_gcp,
)
from src.utils.inspect_eval_utils import (
    parse_submission,
)
from src.utils.prompts import TASK_SOLVER_SYSTEM_PROMPT
from src.utils.templates import (
    INSPECT_EVALS_INIT_FILE_TEMPLATE,
    INSPECT_EVALS_README_FILE_TEMPLATE,
    INSPECT_EVALS_SCRIPT_FILE_TEMPLATE,
)


class CapabilitySeedDataset:
    """
    A class to represent a capability seed dataset with its configuration.

    Attributes
    ----------
    name : str
        The name of the capability seed dataset.
    description : str
        The description of the capability seed dataset.
    domain : str
        The domain of the capability seed dataset.
    instructions : str
        The instructions for evaluating tasks in the dataset.
    _cfg : dict
        The configuration dictionary for the capability seed dataset.
    _data : Dataset
        The set of tasks associated with the capability seed dataset.

    Methods
    -------
    _load_dataset() -> None
        Loads the dataset based on the configuration.
    """

    def __init__(self, cfg: Dict[str, Any]) -> None:
        self.name = cfg["name"]
        self.description = cfg["description"]
        self.domain = cfg["domain"]
        self.instructions = cfg["instructions"]

        self._cfg = cfg

        self._load_dataset()

    def _load_dataset(self) -> None:
        self._data = load_data(
            dataset_name=self._cfg["data_args"]["source"], **self._cfg["data_args"]
        )


class Capability:
    """
    A class to represent a capability.

    Attributes
    ----------
    source_dir : str
        The directory where the capability files are located.
    name : str
        The name of the capability.
    description : str
        A description of the capability.
    domain : str
        The domain of the capability.
    instructions : str
        Instructions for the capability.
    is_seed : bool
        Indicates if the capability is a seed capability.
    capability_repr_class : type
        The class representing the capability.

    Methods
    -------
    _load_capability_json() -> None
        Loads the capability configuration from a JSON file.
    _load_capability_repr_class() -> None
        Loads the capability representation class from a Python file.
    _to_dict() -> Dict[str, Any]
        Converts the capability attributes to a dictionary.
    to_json_str() -> str
        Converts the capability to a JSON string.
    __str__() -> str
        Returns a JSON string representation of the capability.
    """

    def __init__(self, capability_dir: str) -> None:
        self.source_dir = capability_dir
        self._load_capability_json()
        self._load_capability_repr_class()

        self.score_dir = (
            constants.SEED_CAPABILITIES_SCORE_DIR
            if self.is_seed
            else constants.NON_SEED_CAPABILITIES_SCORE_DIR
        )
        # The embedding_dict stores various embedding vector associated with
        # different models, encoders, or dimensionality reduction algorithms.
        # Key represents the name of the embedding model or the algorithm,
        # and the corresponding value is a tensor containing the vector representation
        # of the capability.
        self.embedding_dict: dict[str, torch.Tensor] = {}

    @classmethod
    def from_dict(cls, capability_dict: Dict[str, Any], base_dir: str) -> "Capability":
        """
        Create a Capability object from a dictionary.

        Args
        ----
        capability_dict (Dict[str, Any]): A dictionary containing
            the capability attributes.
        base_dir (str): The base directory where the capability
            directory will be created

        Returns
        -------
        Capability: A Capability object created from the dictionary.
        """
        for key in ["name", "description", "domain", "class"]:
            if key not in capability_dict:
                raise ValueError(f"Capability dictionary must contain a {key} key.")

        c_dict = capability_dict.copy()
        c_dir = os.path.join(base_dir, c_dict["name"])
        if os.path.exists(c_dir):
            raise FileExistsError(
                f"Capability directory already exists: {c_dir}. Please initialize capability directly using the directory: ```Capability(<capability_dir>)```."
            )
        os.makedirs(c_dir, exist_ok=False)

        # Create capability utils file, which includes utils for evaluation
        # Copy the contents of `utils/inspect_eval_utils.py` here
        shutil.copyfile(
            os.path.join(
                os.path.dirname(os.path.abspath(__file__)),
                "utils/inspect_eval_utils.py",
            ),
            os.path.join(c_dir, "utils.py"),
        )

        # Extract instructions and tasks from the capability python class
        python_class_str = parse_python_class_str(c_dict.pop("class"))
        with open(os.path.join(c_dir, "capability.py"), "w") as f:
            f.write(python_class_str)
        c_module = _import_from_path(
            f"capability_{c_dict['name']}", os.path.join(c_dir, "capability.py")
        )
        c_obj = c_module.Capability()
        initial_tasks = [
            {"id": k, "problem": v["problem"], "answer": v["answer"]}
            for k, v in c_obj.repr_tasks().items()
        ]
        template_instructions = c_obj.get_instructions({"problem": '{t["problem"]}'})
        template_instructions = f'f"""{template_instructions}"""'

        c_dict.update(
            {
                "capability_name": c_dict.pop("name"),
                "capability_description": c_dict.pop("description"),
                "capability_domain": c_dict.pop("domain"),
                "capability_instructions": template_instructions,
                "capability_data": initial_tasks,
            }
        )
        with open(os.path.join(c_dir, "capability.json"), "w") as f:
            json.dump(c_dict, f, indent=4)

        return cls(c_dir)

    def _load_capability_json(self) -> None:
        with open(os.path.join(self.source_dir, "capability.json"), "r") as f:
            _cfg = json.load(f)
        self.name = _cfg["capability_name"]
        self.description = _cfg["capability_description"]
        self.domain = _cfg["capability_domain"]
        self.instructions = _cfg["capability_instructions"]
        # TODO: Store data is stored in json or elsewhere?
        self._data: List[Dict[str, Any]] = _cfg["capability_data"]
        # Check if the capability is a seed capability, use source_dataset as indicator
        self.is_seed = "source_dataset" in _cfg

    def _load_capability_repr_class(self) -> None:
        # Borrowed from: https://github.com/conglu1997/ACD/blob/main/generate_acd_tasks.py#L103C1-L117C23
        module_path = os.path.join(self.source_dir, "capability.py")
        module_name = f"capability_{os.path.basename(self.source_dir)}"
        capability_module = _import_from_path(module_name, module_path)
        capability_class = capability_module.Capability
        # Check capability class has required methods.
        for method in ["repr_tasks", "get_instructions", "score"]:
            if not hasattr(capability_class, method):
                raise AttributeError(f"Capability class must define a {method} method.")
        self.capability_repr_class = capability_class

        with open(module_path, "r") as f:
            capability_repr_class_str = f.read()
        newline = "\n"
        self.capability_repr_class_str = (
            f"```python{newline}{capability_repr_class_str.strip(newline)}{newline}```"
        )

    def load_scores(self, scores_dir: str | None = None) -> Dict[str, float]:
        """
        Load scores from JSON files in the specified directory.

        Args
        ----
            scores_dir (str | None): The directory containing the score files.

        Returns
        -------
            Dict[str, float]: A dictionary where the keys are model names and
            the values are the scores.
        """
        scores_dir = scores_dir if scores_dir else self.score_dir
        scores_dict = defaultdict(float)
        for model in list_dir(scores_dir):
            scores_file = os.path.join(
                scores_dir, model, self.domain, f"{self.name}.json"
            )
            if path_exists(scores_file):
                scores_dict[model] = read_score_inspect_json(scores_file)
        return scores_dict

    def get_repr_tasks(self) -> List[Dict[str, Any]]:
        """
        Get the representative tasks for the capability.

        Returns
        -------
        List[Dict[Any]]: A list of dictionaries containing the representative tasks.
            Each task dict consists of id, problem, and answer keys.
        """
        repr_tasks = []
        for task_id, task_data in self.capability_repr_class.repr_tasks().items():
            repr_tasks.append(
                {
                    "id": task_id,
                    "problem": task_data["problem"],
                    "answer": task_data["answer"],
                }
            )
        return repr_tasks

    def add_and_update_tasks(self, tasks: List[Dict[str, Any]]) -> None:
        """
        Add and/or update tasks for the capability.

        Args
        ----
            tasks (List[Dict[str, Any]]): A list of dictionaries containing the tasks
            to be added. Each task dict consists of id, problem, and answer keys.
        """
        if not all(
            "id" in task and "problem" in task and "answer" in task for task in tasks
        ):
            raise ValueError(
                "Each task must contain 'id', 'problem', and 'answer' keys."
            )

        existing_tasks = self.get_tasks()
        existing_task_ids = [task["id"] for task in existing_tasks]
        new_task_ids = [task["id"] for task in tasks]
        # Keep new task for overlapping tasks
        # TODO: Add `overwrite` flag to update existing tasks
        tasks_to_keep = [
            task
            for task in existing_tasks
            if task["id"]
            not in list(set.intersection(set(existing_task_ids), set(new_task_ids)))
        ] + tasks
        # Sort by task id
        tasks_to_keep.sort(key=lambda x: x["id"])

        # Check if the new task list consists of representative tasks
        # If yes, update the capability class python file
        repr_tasks = [
            task
            for task in tasks
            if task["id"] in self.capability_repr_class.repr_tasks()
        ]
        if repr_tasks:
            partial_repr_task_ids = [task["id"] for task in repr_tasks]
            missing_repr_tasks = {
                k: v
                for k, v in self.capability_repr_class.repr_tasks().items()
                if k not in partial_repr_task_ids
            }
            for task_id, task_data in missing_repr_tasks.items():
                repr_tasks.append({"id": task_id, **task_data})
            repr_tasks.sort(key=lambda x: x["id"])
            # Update the capability class python file
            # Extract str which contains the repr_tasks dictionary
            # TODO: Since these are hardcoded, update when the format changes
            prefix_str = f"def repr_tasks() -> dict[str, dict]:\n{constants.TAB_W_SPACES}{constants.TAB_W_SPACES}return "
            suffix_str = f"\n\n{constants.TAB_W_SPACES}@staticmethod\n{constants.TAB_W_SPACES}def get_instructions(t: dict) -> str:"
            prev_repr_tasks_str = self.capability_repr_class_str.split(prefix_str)[
                1
            ].split(suffix_str)[0]
            # Restructure to match the original format
            repr_tasks_dict = {}
            for elm in repr_tasks:
                repr_tasks_dict[elm["id"]] = {k: v for k, v in elm.items() if k != "id"}
            # Replace the repr_tasks dictionary in the capability class string
            # with the updated one
            updated_repr_tasks_str = json.dumps(repr_tasks_dict, indent=4)
            newline = "\n"
            capability_repr_class_str = self.capability_repr_class_str.lstrip(
                f"```python{newline}"
            ).rstrip(f"{newline}```")
            capability_repr_class_str = capability_repr_class_str.replace(
                prev_repr_tasks_str,
                updated_repr_tasks_str,
            )
            with open(os.path.join(self.source_dir, "capability.py"), "w") as f:
                f.write(capability_repr_class_str)

        # Update the capability data in the capability json file
        c_dict = {
            "capability_name": self.name,
            "capability_description": self.description,
            "capability_domain": self.domain,
            "capability_instructions": self.instructions,
            "capability_data": tasks_to_keep,
        }
        with open(os.path.join(self.source_dir, "capability.json"), "w") as f:
            json.dump(c_dict, f, indent=4)

        # Reload the capability class to reflect these changes
        self._load_capability_json()
        self._load_capability_repr_class()

    def _to_dict(self, attribute_names: List[str] | None = None) -> Dict[str, Any]:
        if attribute_names is None:
            return {
                "name": self.name,
                "description": self.description,
                "domain": self.domain,
                "class": self.capability_repr_class_str,
            }
        return {
            attr: getattr(self, attr) for attr in attribute_names if hasattr(self, attr)
        }

    def to_json_str(self, attribute_names: List[str] | None = None) -> str:
        """
        Convert the capability to a JSON string.

        Returns
        -------
        str
            A JSON string representation of the capability.
        """
        return json.dumps(self._to_dict(attribute_names), indent=4)

    def __str__(self) -> str:
        """
        Return a JSON string representation of the capability.

        Returns
        -------
        str
            A JSON string representation of the capability.
        """
        return self.to_json_str()

<<<<<<< HEAD
    def __repr__(self) -> str:
        """
        Return a JSON string representation of the capability.

        Returns
        -------
        str
            A JSON string representation of the capability.
        """
        return self.to_json_str()

    def encode(self, encoder_model: Any) -> None:
=======
    def set_embedding(
        self, embedding_name: str, embedding_tensor: torch.Tensor
    ) -> None:
        """Set the embedding of the capability based on embedding_name.

        Examples of `embedding_name` are text-embedding-3-small and t-sne.

        Args
        ----
            embedding_name (str): The name of the embedding model/algorithm.
            embedding_vector (torch.Tensor): The embedding vector to set.

        Returns
        -------
            None
        """
        self.embedding_dict[embedding_name] = embedding_tensor

    def get_embedding(self, embedding_name: str) -> torch.Tensor:
>>>>>>> c06f9e5c
        """
        Get the embedding for the capability.

        Args
        ----
            embedding_name (str): The name of the embedding model/algorithm.

        Returns
        -------
            torch.Tensor: The embedding tensor for the capability.

        Raises
        ------
            AssertionError: If the embedding name is not set in the capability.
        """
        assert embedding_name in self.embedding_dict, (
            f"Embedding {embedding_name} not found in capability {self.name}."
        )

        return self.embedding_dict[embedding_name]

    def _solve_task(
        self, task: Dict[str, Any], llm: Model, gen_cfg: Dict[str, Any]
    ) -> Tuple[str, Dict[str, Any]]:
        """
        Solve the task using the given LLM.

        Args
        ----
            task (Dict[str, Any]): The task dictionary containing the ID
            and the problem to solve.
            llm (Model): The LLM to use for solving the task.
            gen_cfg (Dict[str, Any]): The generation configuration for the LLM.

        Returns
        -------
            Tuple[str, Dict[str, Any]]: A tuple containing the answer as a string
            and metadata as a dictionary, which includes raw response and
            input/output tokens.
        """
        # Generate answer using the LLM
        # TODO:
        #  1. Enable tool use
        #  2. How to link this function with the Inspect Solver
        #   to be used in _evaluate_using_inspect()?
        print(f"Solving task {task['id']} ...")
        sys_prompt = TASK_SOLVER_SYSTEM_PROMPT.format(
            capability_name=self.name, capability_domain=self.domain
        )
        user_prompt = self.capability_repr_class.get_instructions(task)
        response, metadata = llm.generate(
            sys_prompt=sys_prompt,
            user_prompt=user_prompt,
            generation_config=gen_cfg,
        )
        # Parse for "ANSWER" keyword only if the score function
        # uses the `parse_submission` function.
        # TODO:
        # 1. How to gracefully handle cases where tokens are insufficient
        #   and the answer is incomplete?
        if "parse_submission(submission)" in self.capability_repr_class_str:
            answer = parse_submission(response)
            # Handle case where no answer is found
            if answer == "":
                answer = constants.NO_ANSWER_STR
        else:
            answer = response
        metadata = {
            "raw_response": response,
            "api_metadata": metadata,
        }
        return (answer, metadata)

    def solve_tasks(
        self, tasks: List[Dict[str, Any]], llm: Model, gen_cfg: Dict[str, Any]
    ) -> Tuple[List[Dict[str, Any]], Dict[str, Any]]:
        """
        Solve the tasks using the given LLM.

        Args
        ----
            tasks (List[Dict[str, Any]]): The list of tasks to solve.
            llm (Model): The LLM to use for solving the tasks.
            gen_cfg (Dict[str, Any]): The generation configuration for the LLM.

        Returns
        -------
            Tuple[List[Dict[str, Any]], Dict[str, Any]]: A tuple containing a list of
            dictionaries with the solved tasks and a dictionary with metadata
            for each task.
        """
        solved_tasks = []
        metadata = {}
        for task in tasks:
            answer, _metadata = self._solve_task(
                task=task,
                llm=llm,
                gen_cfg=gen_cfg,
            )
            solved_tasks.append(
                {
                    "id": task["id"],
                    "problem": task["problem"],
                    "answer": answer,
                    "reasoning": _metadata["raw_response"],
                }
            )
            metadata[task["id"]] = _metadata["api_metadata"]
        return (solved_tasks, metadata)

    def get_tasks(self) -> List[Dict[str, Any]]:
        """
        Get the existing tasks for the capability.

        Returns
        -------
            List[Dict[str, Any]]: A list of dictionaries containing the tasks.
        """
        return self._data

    def _create_inspect_file(
        self,
        path: str,
        judge_llm_name: str | None,
        judge_llm_gen_args: Dict[str, Any] | None,
    ) -> None:
        """
        Implement pipeline to evaluate the capability using the inspect framework.

        This involves converting the METR format to inspect solvers and scorers.
        """
        # Create JSONL dataset and store it under the inspect path
        dataset = self.get_tasks()
        dataset_metadata_keys = [
            k for k in list(dataset[0].keys()) if k not in ["id", "problem", "answer"]
        ]
        # Write data to a dataset JSONL file
        with open(os.path.join(path, "dataset.jsonl"), "w") as f:
            for elm in dataset:
                f.write(json.dumps(elm) + "\n")

        # Create __init__.py and README files
        # TODO: Add more details to the README file
        init_file_content = INSPECT_EVALS_INIT_FILE_TEMPLATE.format(
            capability_name=self.name,
        ).strip("\n")
        with open(os.path.join(path, "__init__.py"), "w") as f:
            f.write(init_file_content)
        readme_file_content = INSPECT_EVALS_README_FILE_TEMPLATE.format(
            capability_name=self.name,
            capability_description=self.description,
        ).strip("\n")
        with open(os.path.join(path, "README.md"), "w") as f:
            f.write(readme_file_content)

        # Create inspect evals script file
        # 1. Copy the helper functions in `utils/inspect_eval_utils.py`
        # to local `utils.py file`
        with open(
            os.path.join(os.path.dirname(__file__), "utils", "inspect_eval_utils.py"),
            "r",
        ) as f:
            utils_file_contents = f.read()
        # Update judge LLM if provided
        # NOTE: Judge LLM does not support local models (hosted using vector inference)
        # TODO: Add support for local models? Not required,
        # since we will rarely use open source LLMs as judge LLMs
        if judge_llm_name is not None:
            utils_file_contents = utils_file_contents.replace(
                'INSPECT_JUDGE_LLM = "openai/gpt-4o-mini"',
                f'INSPECT_JUDGE_LLM = "{judge_llm_name}"',
            )
        if judge_llm_gen_args is not None:
            utils_file_contents = utils_file_contents.replace(
                "INSPECT_JUDGE_LLM_GEN_CONFIG: Dict[str, Any] = {}",
                f"INSPECT_JUDGE_LLM_GEN_CONFIG: Dict[str, Any] = {json.dumps(judge_llm_gen_args, indent=4)}",
            )
        # Write the modified content to the local utils.py file
        with open(os.path.join(path, "utils.py"), "w") as f:
            f.write(utils_file_contents)

        # 2. Construct inspect evals script file
        # TODO: Do we need system prompt?
        instruction_template = self.capability_repr_class.get_instructions(
            {"problem": "{prompt}"}
        )
        score_func_prefix = f"@staticmethod\n{constants.TAB_W_SPACES}def score"
        score_func_prefix_new = (
            f"async {score_func_prefix.split(constants.TAB_W_SPACES)[1]}".replace(
                "score", "_score"
            )
        )
        score_func_str = f"{score_func_prefix_new}{self.capability_repr_class_str.split(score_func_prefix)[1].replace((constants.TAB_W_SPACES + constants.TAB_W_SPACES), constants.TAB_W_SPACES)}".strip(
            "`"
        ).strip("\n")
        # Add `await` while calling `evaluate_with_llm_judge`
        score_func_str = score_func_str.replace(
            "correct = evaluate_with_llm_judge",
            "correct = await evaluate_with_llm_judge",
        )
        # Add source folder to the import path
        score_func_str = score_func_str.replace(
            "from .utils", f"from {self.name}.utils"
        )
        script_file_content = INSPECT_EVALS_SCRIPT_FILE_TEMPLATE.format(
            capability_name=self.name,
            dataset_metadata_keys=json.dumps(dataset_metadata_keys),
            prompt_template=instruction_template,
            score_func_t_dict_str='{"answer": target.text}',
            score_func_str=score_func_str,
        )
        script_file_path = os.path.join(path, f"{self.name}.py")
        with open(script_file_path, "w") as f:
            f.write(script_file_content)
        try:
            _ = _import_from_path(
                module_name=f"{self.name}_inspect_eval_script",
                file_path=script_file_path,
            )
        except Exception as e:
            print(f"Error in creating {script_file_path}: {e}")
            raise e

    def _evaluate_using_inspect(self, subject_llm: Model, **kwargs: Any) -> None:
        """
        Evaluate the subject LLM on the capability using the Inspect framework.

        This method uses the Inspect evaluation framework to assess the performance of
        the provided language model (LLM) on a specific capability. It ensures that the
        required evaluation files exist, temporarily stores logs locally, and transfers
        them to a GCP bucket after the evaluation is complete.

        Args:
            subject_llm (Model): The LLM model to evaluate.
            **kwargs (Any): Additional args for running the evals.

        Raises
        ------
            FileNotFoundError: If the required Inspect evaluation path does not exist.
        """
        inspect_path = os.path.join(constants.BASE_INSPECT_EVALS_DIR, self.name)
        if not os.path.exists(inspect_path):
            raise FileNotFoundError(
                f"Inspect evaluation path does not exist: {inspect_path}. "
                "Please ensure the inspect files are created before evaluation."
            )
        # Temporarily store the logs locally and then transfer them to the GCP bucket,
        # since Inspect does not support GCP bucket paths for storing logs
        log_dir = os.path.join(
            self.score_dir.replace(
                constants.GCP_BASE_ARTIFACTS_DIR, constants.BASE_ARTIFACTS_DIR
            ),
            subject_llm.get_model_name(),
            self.domain,
            self.name,
        )
        os.makedirs(log_dir, exist_ok=True)

        run_inspect_evals(
            path=self.name,
            model=subject_llm,
            log_dir=log_dir,
            **kwargs,
        )

        # Transfer the logs to the GCP bucket
        transfer_inspect_log_to_gcp(
            src_dir=log_dir,
            gcp_dir=log_dir.replace(
                constants.BASE_ARTIFACTS_DIR, constants.GCP_BASE_ARTIFACTS_DIR
            ),
        )
        # Remove the local logs
        shutil.rmtree(log_dir)

    def evaluate(
        self,
        subject_llms: List[Model],
        gen_args: List[Dict[Any, Any]],
        judge_llm: Model | None = None,
        judge_llm_gen_args: Dict[str, Any] | None = None,
    ) -> None:
        """
        Evaluate the provided subject LLMs on the capability.

        Args
        ----
        subject_llms : List[Model]
            The list of LLMs to use for evaluation.
        gen_args : List[Dict[Any, Any]]
            The list of generation configurations corresponding to each LLM.
        """
        assert len(subject_llms) == len(gen_args), (
            "Each subject LLM must have a corresponding generation config."
        )
        # Create inspect script if evaluating for the first time
        inspect_path = os.path.join(constants.BASE_INSPECT_EVALS_DIR, self.name)
        if not os.path.exists(inspect_path):
            os.makedirs(inspect_path)
            self._create_inspect_file(
                path=inspect_path,
                judge_llm_name=judge_llm.get_model_name(with_provider=True)
                if judge_llm
                else None,
                judge_llm_gen_args=judge_llm_gen_args,
            )

        # Change dir to where inspect eval scrips are stored
        # because inspect evals does not support non-relative paths.
        # Additionally, add this path to sys.path to enable imports
        cwd = os.getcwd()
        os.chdir(constants.BASE_INSPECT_EVALS_DIR)
        sys.path.append(constants.BASE_INSPECT_EVALS_DIR)
        # TODO: Run asynchronosly
        for model_idx, model in enumerate(subject_llms):
            self._evaluate_using_inspect(
                subject_llm=model,
                judge_llm_name=judge_llm.get_model_name(with_provider=True)
                if judge_llm
                else None,
                **gen_args[model_idx],
            )
        # Revert to original working dir after evaluation
        # and remove the inspect evals path from sys.path
        sys.path.remove(constants.BASE_INSPECT_EVALS_DIR)
        os.chdir(cwd)


def _import_from_path(module_name: str, file_path: str) -> Any:
    """
    Import a module from a specified file path.

    This is a helper function for loading the capability.py file as a module.

    Args:
        module_name (str): The name to assign to the imported module.
        file_path (str): The file path to the module to be imported.

    Returns
    -------
        Module: The imported module.

    Raises
    ------
        AssertionError: If the module specification or loader cannot be found.
    """
    spec = importlib.util.spec_from_file_location(module_name, file_path)
    assert spec is not None and spec.loader is not None
    module = importlib.util.module_from_spec(spec)
    sys.modules[module_name] = module
    spec.loader.exec_module(module)
    return module<|MERGE_RESOLUTION|>--- conflicted
+++ resolved
@@ -388,7 +388,6 @@
         """
         return self.to_json_str()
 
-<<<<<<< HEAD
     def __repr__(self) -> str:
         """
         Return a JSON string representation of the capability.
@@ -400,8 +399,6 @@
         """
         return self.to_json_str()
 
-    def encode(self, encoder_model: Any) -> None:
-=======
     def set_embedding(
         self, embedding_name: str, embedding_tensor: torch.Tensor
     ) -> None:
@@ -421,7 +418,6 @@
         self.embedding_dict[embedding_name] = embedding_tensor
 
     def get_embedding(self, embedding_name: str) -> torch.Tensor:
->>>>>>> c06f9e5c
         """
         Get the embedding for the capability.
 
