--- conflicted
+++ resolved
@@ -559,9 +559,6 @@
         str
             A JSON string representation of the capability.
         """
-<<<<<<< HEAD
-        return json.dumps(self.to_dict(attribute_names), indent=4)
-=======
         if (
             attribute_names
             and len(attribute_names) == 1
@@ -572,7 +569,6 @@
         else:
             repr_str = json.dumps(self._to_dict(attribute_names), indent=4)
         return str(repr_str)
->>>>>>> 94809714
 
     def __str__(self) -> str:
         """
