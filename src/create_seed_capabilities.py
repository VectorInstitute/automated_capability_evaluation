import json  # noqa: D100
import os
import random
import shutil
from collections import defaultdict
from typing import Any, Dict, List

import hydra  # noqa: D100
from omegaconf import DictConfig

from capability import CapabilitySeedDataset
<<<<<<< HEAD
from utils.constants import DATASET_NAME_MAP, GSM8K_SCORE_FUNC, MATHEMATICS_SCORE_FUNC
=======
from utils import constants
>>>>>>> dfac2571
from utils.templates import CAPABILITY_CLASS_TEMPLATE


def populate_seed_capability_dir(
    base_dir: str,
    capability_name: str,
    capability_description: str,
    capability_domain: str,
    capability_data: List[Dict[str, str]],
    capability_repr_tasks: List[Dict[str, str]],
    capability_instructions: str,
    capability_score_func: str,
    source_dataset: str,
    capability_subject: str | None = None,
) -> None:
    """
    Populate a directory with seed capability files.

    Create a JSON configuration and a Python script.

    Args:
        base_dir (str): The base directory where the capability directory
            will be created.
        capability_name (str): The name of the capability.
        capability_description (str): A description of the capability.
        capability_domain (str): The domain to which the capability belongs.
        capability_data (List[Dict]): A list of dictionaries containing capability data.
        capability_repr_tasks (List[Dict]): A list of dictionaries
        containing representative tasks for the capability.
        capability_instructions (str): Instructions for the capability.
        capability_score_func (str): The scoring function for the capability.
        source_dataset (str): The name of the source dataset.

    Returns
    -------
        None
    """
    # Create capability dir
    capability_dir = os.path.join(base_dir, capability_name)
    os.makedirs(capability_dir, exist_ok=True)

    # Create capability json
    capability_json = {
        "capability_name": capability_name,
        "capability_description": capability_description,
        "source_dataset": source_dataset,
        "capability_domain": capability_domain,
        "capability_instructions": capability_instructions,
        "capability_data": capability_data,
    }
    if capability_subject:
        capability_json.update({"capability_subject": capability_subject})
    with open(os.path.join(capability_dir, "capability.json"), "w") as f:
        json.dump(capability_json, f, indent=4)

    # Create capability utils file, which includes utils for evaluation
    # Copy the contents of `utils/inspect_eval_utils.py` here
    shutil.copyfile(
        os.path.join(
            os.path.dirname(os.path.abspath(__file__)),
            "utils/inspect_eval_utils.py",
        ),
        os.path.join(capability_dir, "utils.py"),
    )

    # Create capability python file
    capability_tasks_dict = {
        f"{idx + 1}": task for idx, task in enumerate(capability_repr_tasks)
    }
    capability_class_str = CAPABILITY_CLASS_TEMPLATE.format(
        capability_tasks_dict=json.dumps(capability_tasks_dict, indent=4),
        capability_instructions=capability_instructions,
        capability_score_func=capability_score_func,
    ).lstrip("\n")
    with open(os.path.join(capability_dir, "capability.py"), "w") as f:
        f.write(capability_class_str)


# Next 2 functions borrowed from: https://github.com/UKGovernmentBEIS/inspect_evals/blob/main/src/inspect_evals/mathematics/utils.py#L398C1-L441C18
def remove_boxed(s: str) -> str:
    r"""
    Remove the LaTeX boxed notation from the given string.

    This function handles two cases:
    1. If the string starts with "\\boxed ", it removes this prefix.
    2. If the string starts with "\\boxed{" and ends with "}", it removes these
       enclosing characters.

    Args:
        s (str): The input string containing the LaTeX boxed notation.

    Returns
    -------
        str: The string with the LaTeX boxed notation removed.

    Raises
    ------
        AssertionError: If the input string does not start with the expected
                        LaTeX boxed notation.
    """
    if "\\boxed " in s:
        left = "\\boxed "
        assert s[: len(left)] == left
        return s[len(left) :]

    left = "\\boxed{"

    assert s[: len(left)] == left
    assert s[-1] == "}"

    return s[len(left) : -1]


def last_boxed_only_string(string: str) -> str | None:
    r"""
    Extract the last boxed substring from a given string.

    This function searches for the last occurrence of
    either "\\boxed" or "\\fbox" in the input string.
    If found, it returns the substring enclosed within
    the last occurrence of these box commands.
    If no such boxed substring is found, it returns None.

    Args:
        string (str): The input string to search for boxed substrings.

    Returns
    -------
        str | None: The last boxed substring if found, otherwise None.
    """
    idx = string.rfind("\\boxed")
    if "\\boxed " in string:
        return "\\boxed " + string.split("\\boxed ")[-1].split("$")[0]
    if idx < 0:
        idx = string.rfind("\\fbox")
        if idx < 0:
            return None

    i = idx
    right_brace_idx = None
    num_left_braces_open = 0
    while i < len(string):
        if string[i] == "{":
            num_left_braces_open += 1
        if string[i] == "}":
            num_left_braces_open -= 1
            if num_left_braces_open == 0:
                right_brace_idx = i
                break
        i += 1

    return None if right_brace_idx is None else string[idx : right_brace_idx + 1]


@hydra.main(version_base=None, config_path="cfg", config_name="run_cfg")
def main(cfg: DictConfig) -> None:
    """
    Create seed capabilities based on the provided configuration.

    Args:
        cfg (DictConfig): Configuration object containing capability settings.

    The function processes capabilities from the configuration and
    creates seed capabilities for different datasets.
    It supports the following datasets:
    - "mathematics": Processes mathematics dataset, organizes them by subject,
      and populates the seed capability directory with descriptions, instructions,
      and representative tasks.
    - "gsm8k": Processes GSM8K dataset, extracts solutions and answers, and populates
      the seed capability directory with descriptions, instructions, and representative
      tasks.

    The function uses a fixed random seed for reproducibility and prints the number
    of tasks created for each capability.
    """
    random.seed(42)

    domain = cfg.capabilities_cfg.domain
    seed_capability_dir = os.path.join(
        cfg.capabilities_cfg.capabilities_dir, "seed_capabilities", domain
    )

    for dataset_cfg in cfg.capabilities.capability_cfgs.values():
        dataset = CapabilitySeedDataset(dataset_cfg)
        if dataset.name == "mathematics":
            capabilities: Dict[str, Dict[str, Any]] = defaultdict()
            for task in dataset._data:
                subject = task["type"].lower()
                capability_name = (
                    f"{DATASET_NAME_MAP[dataset.name]}_{'_'.join(subject.split(' '))}"
                )
                if capability_name not in capabilities:
                    capabilities[capability_name] = defaultdict()
                    capabilities[capability_name]["type"] = subject
                    capabilities[capability_name]["tasks"] = []
                task["answer"] = remove_boxed(
                    last_boxed_only_string(task["solution"]) or task["solution"]
                )
                capabilities[capability_name]["tasks"].append(task)

            for capability_name, math_tasks in capabilities.items():
                subject = math_tasks["type"]
                capability_desc = dataset.description.format(
                    name=capability_name,
                    size=len(math_tasks["tasks"]),
                    subject=subject,
                )
                capability_instructions = dataset.instructions.format(
                    subject=subject, problem='{t["problem"]}'
                )

                capability_repr_tasks = random.sample(
                    math_tasks["tasks"],
                    dataset._cfg["data_args"]["num_repr_tasks"],
                )
                # Only keep problem and answer
                capability_repr_tasks = [
                    {"problem": s["problem"], "answer": s["answer"]}
                    for s in capability_repr_tasks
                ]

                populate_seed_capability_dir(
                    base_dir=seed_capability_dir,
                    capability_name=capability_name,
                    capability_description=capability_desc,
                    capability_domain=dataset.domain,
                    capability_subject=subject,
                    capability_data=math_tasks["tasks"],
                    capability_repr_tasks=capability_repr_tasks,
                    capability_instructions=capability_instructions,
<<<<<<< HEAD
                    capability_score_func=MATHEMATICS_SCORE_FUNC.strip("\n"),
=======
                    capability_score_func=constants.GSM8K_SCORE_FUNC.strip(
                        "\n"
                    ),  # TODO: Change this to MATHEMATICS_SCORE_FUNC after figuring out how to implement complex score functions
>>>>>>> dfac2571
                    source_dataset=dataset.name,
                )
                print(
                    f"Created capability {capability_name} with {len(math_tasks['tasks'])} tasks."
                )
        elif dataset.name == "gsm8k":
            capability_name = f"{DATASET_NAME_MAP[dataset.name]}"
            gsm_tasks = []
            for task in dataset._data:
                task["solution"] = task["answer"]
                task["answer"] = task["answer"].split("####").pop().strip()
                gsm_tasks.append(task)

            capability_instructions = dataset.instructions.format(
                problem='{t["question"]}'
            )

            capability_repr_tasks = random.sample(
                gsm_tasks, dataset._cfg["data_args"]["num_repr_tasks"]
            )
            # Only keep question and answer
            capability_repr_tasks = [
                {"question": s["question"], "answer": s["answer"]}
                for s in capability_repr_tasks
            ]

            populate_seed_capability_dir(
                base_dir=seed_capability_dir,
                capability_name=capability_name,
                capability_description=dataset.description,
                capability_domain=dataset.domain,
                capability_data=gsm_tasks,
                capability_repr_tasks=capability_repr_tasks,
                capability_instructions=capability_instructions,
                capability_score_func=constants.GSM8K_SCORE_FUNC.strip("\n"),
                source_dataset=dataset.name,
            )
            print(f"Created capability {capability_name} with {len(gsm_tasks)} tasks.")


if __name__ == "__main__":
    main()<|MERGE_RESOLUTION|>--- conflicted
+++ resolved
@@ -9,11 +9,7 @@
 from omegaconf import DictConfig
 
 from capability import CapabilitySeedDataset
-<<<<<<< HEAD
-from utils.constants import DATASET_NAME_MAP, GSM8K_SCORE_FUNC, MATHEMATICS_SCORE_FUNC
-=======
 from utils import constants
->>>>>>> dfac2571
 from utils.templates import CAPABILITY_CLASS_TEMPLATE
 
 
@@ -202,9 +198,7 @@
             capabilities: Dict[str, Dict[str, Any]] = defaultdict()
             for task in dataset._data:
                 subject = task["type"].lower()
-                capability_name = (
-                    f"{DATASET_NAME_MAP[dataset.name]}_{'_'.join(subject.split(' '))}"
-                )
+                capability_name = f"{constants.DATASET_NAME_MAP[dataset.name]}_{'_'.join(subject.split(' '))}"
                 if capability_name not in capabilities:
                     capabilities[capability_name] = defaultdict()
                     capabilities[capability_name]["type"] = subject
@@ -244,20 +238,14 @@
                     capability_data=math_tasks["tasks"],
                     capability_repr_tasks=capability_repr_tasks,
                     capability_instructions=capability_instructions,
-<<<<<<< HEAD
-                    capability_score_func=MATHEMATICS_SCORE_FUNC.strip("\n"),
-=======
-                    capability_score_func=constants.GSM8K_SCORE_FUNC.strip(
-                        "\n"
-                    ),  # TODO: Change this to MATHEMATICS_SCORE_FUNC after figuring out how to implement complex score functions
->>>>>>> dfac2571
+                    capability_score_func=constants.MATHEMATICS_SCORE_FUNC.strip("\n"),
                     source_dataset=dataset.name,
                 )
                 print(
                     f"Created capability {capability_name} with {len(math_tasks['tasks'])} tasks."
                 )
         elif dataset.name == "gsm8k":
-            capability_name = f"{DATASET_NAME_MAP[dataset.name]}"
+            capability_name = f"{constants.DATASET_NAME_MAP[dataset.name]}"
             gsm_tasks = []
             for task in dataset._data:
                 task["solution"] = task["answer"]
