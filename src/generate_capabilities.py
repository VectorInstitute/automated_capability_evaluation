import json  # noqa: D100
import logging
import os
import random
import shutil
from typing import Any, Dict, List, Optional

import numpy as np
<<<<<<< HEAD
import torch
=======
from langsmith import tracing_context
from tenacity import Retrying, stop_after_attempt
>>>>>>> 94809714

from src.capability import Capability
from src.generate_embeddings import (
    DimensionalityReductionTechnique,
    EmbeddingGenerator,
    EmbeddingModelName,
    filter_embeddings,
    hierarchical_2d_visualization,
    reduce_embeddings_dimensions,
    save_embedding_heatmap,
)
from src.model import Model
from src.utils import constants, prompts
from src.utils.capability_utils import extract_and_parse_response


logger = logging.getLogger(__name__)


def _sample_seed_capabilities(
    seed_capability_dir: str,
    num_seed_capabilities: int = -1,
    include_capability_names: List[str] | None = None,
    exclude_capability_names: List[str] | None = None,
    random_seed: int = 42,
) -> List[Capability]:
    """
    Sample `num_seed_capabilities` seed capabilities from the specified directory.

    These sampled seed capabilities are used in the input prompt
    to generate new capabilities.

    Args
    ----
        seed_capability_dir (str): The directory containing the seed capabilities.
        num_seed_capabilities (int): The number of seed capabilities to sample.
        include_capability_names (List[str] | None): A list of
            capability names to include.
        exclude_capability_names (List[str] | None): A list of
            capability names to exclude.
        random_seed (int): The seed for the random number generator.

    Returns
    -------
        List[Capability]: A list of capability objects.
    """
    random.seed(random_seed)

    sampled_seed_capabilities = []
    all_seed_capability_paths = os.listdir(seed_capability_dir)

    if exclude_capability_names is not None:
        assert num_seed_capabilities != -1, (
            "Number of seed capabilities should be specified when excluding capabilities."
        )
        assert len(exclude_capability_names) < len(all_seed_capability_paths), (
            "Number of excluded capabilities should be less than the total number of seed capabilities."
        )
        assert (
            len(all_seed_capability_paths) - len(exclude_capability_names)
        ) >= num_seed_capabilities, (
            "Number of remaining seed capabilities should be greater than or equal to the number of seed capabilities to sample."
        )
        # Remove the excluded capabilities from the list
        all_seed_capability_paths = [
            path
            for path in all_seed_capability_paths
            if path not in exclude_capability_names
        ]

    # Select all capabilities if num_seed_capabilities is -1
    if num_seed_capabilities == -1:
        num_seed_capabilities = len(all_seed_capability_paths)
        include_capability_names = None

    # Force include some capabilities
    if include_capability_names is not None:
        assert num_seed_capabilities >= len(include_capability_names), (
            "Number of seed capabilities is less than the number of capabilities to include."
        )
        for capability_name in include_capability_names:
            assert os.path.exists(os.path.join(seed_capability_dir, capability_name)), (
                f"{capability_name} does not exist in {seed_capability_dir}."
            )
            capability = Capability(os.path.join(seed_capability_dir, capability_name))
            sampled_seed_capabilities.append(capability)
            all_seed_capability_paths.remove(capability_name)
        num_seed_capabilities -= len(include_capability_names)

    # TODO: Enhance the selection criterion
    for capability_path in random.sample(
        all_seed_capability_paths, num_seed_capabilities
    ):
        capability = Capability(os.path.join(seed_capability_dir, capability_path))
        sampled_seed_capabilities.append(capability)

    return sampled_seed_capabilities


def get_previous_capabilities(
    capability_dir: str,
    capability_area: str | None = None,
) -> List[Capability]:
    """
    Get the previously generated capabilities for the specified domain.

    These are included in the input prompt to generate new capabilities.

    Args
    ----
        capability_dir (str): The directory containing the generated capabilities.

    Returns
    -------
        List[Capability]: A list of capabilities.
    """
    prev_capabilities = []
    for capability_path in os.listdir(capability_dir):
        capability = Capability(os.path.join(capability_dir, capability_path))
        if capability_area is not None and capability.area != capability_area:
            continue
        prev_capabilities.append(capability)
    return prev_capabilities


def get_capability_repr_with_score(capability: Capability, model_name: str) -> str:
    """
    Get the capability JSON string with score for the specified model.

    Args
    ----
        capability (Capability): The capability to get the JSON string for.
        model_name (str): The name of the model to use for scoring the capability.

    Returns
    -------
        str: A JSON string containing the capability JSON string and score.
    """
    model_score = capability.load_scores()[model_name]
    capability_dict = capability.to_dict()
    capability_dict["score"] = model_score
    return json.dumps(capability_dict, indent=4)


def generate_capabilities_using_llm(
    domain: str,
    num_capabilities: int,
    scientist_llm: Model,
    sys_prompt: str,
    user_prompt: str,
    num_seed_capabilities: int,
    seed_capability_dir: str,
    prev_capabilities: List[Capability],
    scientist_llm_gen_cfg: Dict[str, Any],
    base_capability_dir: str,
    include_seed_capability_names: Optional[List[str]] = None,
    exclude_seed_capability_names: Optional[List[str]] = None,
    capability_area: str | None = None,
    **kwargs: Any,
) -> Dict[str, Any]:
    """
    Generate capabilities using the scientist LLM.

    Prompt the scientist LLM with instructions and
    seed capabilities for the specified domain
    to generate initial capabilities.

    Args
    ----
        domain (str): The domain name.
        num_capabilities (int): The number of capabilities to generate.
        scientist_llm (Model): The scientist LLM model name.
        sys_prompt (str): The system prompt.
        user_prompt (str): The user prompt.
        num_seed_capabilities (int): The number of seed capabilities to use.
        seed_capability_dir (str): The directory containing the seed capabilities.
        prev_capabilities (List[Capability]): The list of previously
            generated capabilities.
        scientist_llm_gen_cfg (Dict[str, Any]): The generation configuration
            for the scientist LLM.
        base_capability_dir (str): The base directory to store
            the generated capabilities for the specified domain.
        include_seed_capability_names (List[str] | None): A list of seed capability
            names to include in the generation process.
        exclude_seed_capability_names (List[str] | None): A list of seed capability
            names to exclude from the generation process.
        capability_area (str | None): The capability area for the generation
        **kwargs (Any): Additional keyword arguments.

    Returns
    -------
        Dict[str, Any]: A dictionary containing the generated capabilities
        and metadata about the generation process.
    """
    # Sample seed capabilities for the generation process
    seed_capabilities = _sample_seed_capabilities(
        seed_capability_dir=seed_capability_dir,
        num_seed_capabilities=num_seed_capabilities,
        include_capability_names=include_seed_capability_names,
        exclude_capability_names=exclude_seed_capability_names,
        random_seed=int(kwargs.get("seed", constants.DEFAULT_RANDOM_SEED)),
    )
    # Get capability JSON strings (without scores)
    seed_capabilities_repr = [
        capability.to_json_str() for capability in seed_capabilities
    ]

    # LLM input
    user_prompt = user_prompt.format(
        sample_capability_json="\n".join(seed_capabilities_repr),
        prev_capabilities="\n".join([elm.name for elm in prev_capabilities]),
        domain=domain,
        num_gen_capabilities=num_capabilities,
    )

    # Generate output using the model with specified generation arguments
    num_attempts = kwargs.get(
        "retry_attempts", constants.DEFAULT_CAPABILITY_GENERATION_RETRY_ATTEMPTS
    )
    try:
        # Retry the generation process if an error occurs
        # Common errors:
        # - [ill-formatted python class]
        #   - SyntaxError: unterminated triple-quoted string literal
        for attempt in Retrying(
            stop=stop_after_attempt(num_attempts),
            reraise=True,
        ):
            with attempt:
                # Update the seed for each attempt
                scientist_llm_gen_cfg["seed"] += 1
                with tracing_context(
                    enabled=True,
                    tags=["generate_capabilities_using_llm"],
                    metadata={
                        "ls_provider": scientist_llm.model_provider,
                        "ls_model_name": scientist_llm.get_model_name(
                            with_provider=False
                        ),
                        "ls_model_type": "chat",
                        "exp_id": kwargs.get("run_id"),
                        "run_id": kwargs.get("local_run_id"),
                        "domain": domain,
                        "capability_area": capability_area,
                        "num_capabilities": num_capabilities,
                        "seed_capabilities": [elm.name for elm in seed_capabilities],
                        "prev_capabilities": [elm.name for elm in prev_capabilities],
                        **{f"ls_{k}": v for k, v in scientist_llm_gen_cfg.items()},
                    },
                ):
                    response, metadata = scientist_llm.generate(
                        sys_prompt=sys_prompt,
                        user_prompt=user_prompt,
                        generation_config=scientist_llm_gen_cfg,
                    )

                parsed_response = extract_and_parse_response(response)
                gen_capabilities = parsed_response["parsed_response"]
                # Convert JSON string to dict if needed
                gen_capabilities_dict = []
                for capability in gen_capabilities:
                    if isinstance(capability, dict):
                        capability_dict = capability
                    elif isinstance(capability, str):
                        try:
                            capability_dict = json.loads(capability)
                        except json.JSONDecodeError as e:
                            logger.warning(
                                f"Error decoding JSON string: {capability}: {repr(e)}"
                            )
                            continue
                    else:
                        logger.warning(
                            f"Invalid capability format: {capability}. Expected str or dict."
                        )
                        continue
                    gen_capabilities_dict.append(capability_dict)
                gen_capabilities_clean = []
                for capability in gen_capabilities_dict:
                    try:
                        if capability_area is not None:
                            # Add the capability area to the generated capabilities
                            capability["area"] = capability_area
                        capability_obj = Capability.from_dict(
                            capability_dict=capability,
                            base_dir=base_capability_dir,
                            score_dir_suffix=(
                                kwargs.get("run_id")
                                if kwargs.get("trial_run")
                                else None
                            ),
                        )
                    except Exception as e:
                        # TODO: Handle different exceptions separately?
                        # 1. Same name as existing capability
                        # 2. “problem” replaced with “riddle” or some other keyword
                        #   leads to KeyError
                        # 3. Ill-formatted `capability.py` file due to missing quotes
                        logger.warning(
                            f"Error creating capability object {capability['name']}, hence skipping it: {e}"
                        )
                        # Delete the capability directory if it exists
                        capability_dir = os.path.join(
                            base_capability_dir, capability["name"]
                        )
                        if os.path.exists(capability_dir):
                            shutil.rmtree(capability_dir)
                        # Skip this capability
                        continue
                    else:
                        gen_capabilities_clean.append(capability_obj)
                if len(gen_capabilities_clean) != len(gen_capabilities):
                    logger.warning(
                        f"Only {len(gen_capabilities_clean)} capabilities were created out of {len(gen_capabilities)} generated capabilities."
                    )
    except Exception as e:
        logger.error(f"Error generating capabilities: {e}")
        logger.error(f"Response:\n{response}")
        raise e

    logger.info(
        f"Generated {len(gen_capabilities_clean)} capabilities:\n{gen_capabilities_clean}"
    )

    return {
        "capabilities": gen_capabilities_clean,
        "metadata": {
            "model": scientist_llm.get_model_name(),
            "thought": parsed_response["thought"],
            "api_metadata": metadata,
        },
    }


def plot_hierarchical_capability_2d_embeddings(
    capabilities: List[Capability],
    dim_reduction_method: str,
    plot_name: str,
    save_dir: str,
    show_point_ids: bool,
) -> None:
    """Visualize the hierarchical capability embeddings.

    Embeddings are retrieved based on the defined dim_reduction_method,
    and they should be 2D.

    Args
    ----
        capabilities (List[Capability]): The list of capabilities.
        dim_reduction_method (str): The dimensionality reduction method to use.
        plot_name (str): The name of the plot to save.
        save_dir (str): The directory to save the plot.
        show_point_ids (bool): Whether to show point IDs in the plot. Set this to
            False for large datasets to avoid cluttering the plot.

    Returns
    -------
        None
    """
    # Get the reduced embeddings.
    reduced_embeddings = [
        capability.get_embedding(dim_reduction_method) for capability in capabilities
    ]
    area_names = [capability.get_attribute("area") for capability in capabilities]

    # Populate embeddings_by_area, and points_area_name_ids
    embeddings_by_area: dict[str, List[torch.Tensor]] = {}
    points_area_name_ids: dict[str, dict[str, int]] = {}
    for idx in range(len(reduced_embeddings)):
        area_name = area_names[idx]
        if area_name not in embeddings_by_area:
            embeddings_by_area[area_name] = []
            points_area_name_ids[area_name] = {}
        embeddings_by_area[area_name].append(reduced_embeddings[idx])
        points_area_name_ids[area_name][capabilities[idx].name] = idx

    hierarchical_2d_visualization(
        embeddings_by_area=embeddings_by_area,
        save_dir=save_dir,
        plot_name=plot_name,
        points_area_name_ids=points_area_name_ids if show_point_ids else None,
    )


def generate_capability_heatmap(
    capabilities: List[Capability],
    embedding_model_name: str,
    plot_name: str,
    save_dir: str,
    add_squares: bool,
) -> None:
    """
    Generate and save a heatmap of the capabilities based on their embeddings.

    Args:
        capabilities (List[Capability]): the list of capabilities.
        embedding_model_name (str): name of the embedding model used
            to generate the embeddings.
        plot_name (str): name of the plot file to save.
        save_dir (str): directory to save the plot.
        add_squares (bool): whether to add squares to the heatmap.
    """
    # Get the embeddings based on the specified embedding model name.
    embeddings = [
        capability.get_embedding(embedding_model_name) for capability in capabilities
    ]
    # Process capabilities to populate embeddings_by_area and
    # capability_names_by_area.
    area_names = [capability.area for capability in capabilities]
    embeddings_by_area: dict[str, List[torch.Tensor]] = {}
    capability_names_by_area: dict[str, List[str]] = {}
    for idx in range(len(capabilities)):
        embedding_group = area_names[idx]
        if embedding_group not in embeddings_by_area:
            embeddings_by_area[embedding_group] = []
            capability_names_by_area[embedding_group] = []
        embeddings_by_area[embedding_group].append(embeddings[idx])
        capability_names_by_area[embedding_group].append(capabilities[idx].name)

    save_embedding_heatmap(
        embeddings_by_area=embeddings_by_area,
        capability_names_by_area=capability_names_by_area,
        save_dir=save_dir,
        plot_name=plot_name,
        add_squares=add_squares,
    )


def apply_dimensionality_reduction(
    capabilities: List[Capability],
    dim_reduction_method: str,
    output_dimension_size: int,
    embedding_model_name: str,
<<<<<<< HEAD
    tsne_perplexity: int,
=======
    seed: int = 42,
>>>>>>> 94809714
) -> None:  # noqa: D205
    """Apply dimensionality reduction to the capabilities.

    This function applies dimensionality reduction on a list of Capabilities.
    The reduced embedding is stored in the `embedding_dict` of
    each capability object with embedding_name corresponding to the dimensionality
    reductio algorithm name.

    The T-SNE algorithm operates by reducing the dimensionality of the embeddings
    generated by the OpenAI embedding model to the specified `output_dimension_size`.
    Since T-SNE is a non-parametric algorithm, all capabilities must be provided
    at once, as it cannot process new points independently later.

    Args
    ----
        capabilities (List[Capability]): A list of capabilities with
            valid embeddings.
        dim_reduction_method (str): The dimensionality reduction method to use.
        output_dimension_size (int): The number of dimensions to reduce to.
        embedding_model_name (str): The name of the OpenAI embedding model used for
            generating the embeddings.
        seed (int): The random seed for reproducibility.

    Returns
    -------
        None
    """
    # First, generate embeddings using the specified embedding model,
    # then apply the dimensionality reduction technique (e.g., T-SNE).
    # The T-SNE module should be fitted on the entire set of capabilities.
    embeddings = []
    for capability in capabilities:
        embedding = capability.get_embedding(embedding_model_name)
        assert embedding is not None, (
            f"Capability {capability} does not have a valid embedding."
        )
        embeddings.append(embedding)

    # fit_transform() the t-sne module to the entire set of capabilities.
    # This is a non parametric module, so it only works with all the points
    # available at this time.
    reduced_embeddings = reduce_embeddings_dimensions(
        embeddings,
        output_dimensions=output_dimension_size,
        dim_reduction_technique=DimensionalityReductionTechnique(dim_reduction_method),
<<<<<<< HEAD
        perplexity=tsne_perplexity,
=======
        seed=seed,
>>>>>>> 94809714
    )
    # Set the reduced embeddings for each capability.
    for capability, reduced_embedding in zip(capabilities, reduced_embeddings):
        capability.set_embedding(
            embedding_name=dim_reduction_method, embedding_tensor=reduced_embedding
        )


def generate_and_set_capabilities_embeddings(
    capabilities: List[Capability],
    embedding_model_name: str,
    embed_dimensions: int,
) -> None:
    """Generate the capabilities embeddings using the OpenAI embedding model.

    The embedding of each capability is set in the capability object.

    Args
    ----
        capabilities (List[Capability]): The list of capabilities.
        embedding_model_name (str): The name of the embedding model to use.
        embed_dimensions (int): The number of dimensions for the embeddings.

    """
    # Convert the embedding model name to `EmbeddingModelName` to ensure
    # that the provided model name is valid and supported.
    embedding_generator = EmbeddingGenerator(
        model_name=EmbeddingModelName(
            embedding_model_name
        ),  # Conversion of model name makes sure embedding_model_name is supported.
        embed_dimensions=embed_dimensions,
    )
    # Generate embeddings for the capabilities, all at the same time.
    # Embeddings are generated based on the capability name and description.
    texts = []
    for capability in capabilities:
        capability_dict = capability.to_dict(attribute_names=["name", "description"])
        texts.append(f"{capability_dict['name']}: {capability_dict['description']}")
    embeddings = embedding_generator.generate_embeddings(texts)
    # Set embeddings for capabilities.
    for i, capability in enumerate(capabilities):
        capability.set_embedding(
            embedding_name=embedding_model_name, embedding_tensor=embeddings[i]
        )


def filter_capabilities(
    capabilities: List[Capability],
    embedding_model_name: str,
    similarity_threshold: float,
) -> List[Capability]:
    """Filter capabilities based embedding similarity.

    Calls filter_embeddings that eliminates all closely similar
    capability embeddings (neighbors) while minimizing the number of
    removed capabilities.

    Args
    ----
        capabilities (List[Capability]): The list of capabilities.
        embedding_model_name (str): The name of the OpenAI embedding model used for
            generating the embeddings.
        similarity_threshold (float): The threshold for cosine similarity
                        above which capabilities are considered duplicates.

    Returns
    -------
        List[Capability]: The list of remaining capabilities.
    """
    embeddings = [
        capability.get_embedding(embedding_model_name) for capability in capabilities
    ]
    remaining_indices = filter_embeddings(embeddings, similarity_threshold)
    return [capabilities[i] for i in remaining_indices]


def generate_capability_areas(
    domain: str,
    num_areas: int,
    num_capabilities_per_area: int,
    scientist_llm: Model,
    user_prompt: str,
    scientist_llm_gen_cfg: Dict[str, Any],
    sys_prompt: str | None = None,
    **kwargs: Any,
) -> Dict[str, Any]:
    """
    Generate capability areas for the specified domain.

    Args
    ----
        domain (str): The domain name.
        num_areas (int): The number of capability areas to generate.
        num_capabilities_per_area (int): The number of capabilities per area.
        scientist_llm (Model): The scientist LLM model.
        user_prompt (str): The user prompt for generating capability areas.
        scientist_llm_gen_cfg (Dict[str, Any]): The generation configuration
            for the scientist LLM.
        sys_prompt (str | None): The system prompt for the scientist LLM.
        **kwargs (Any): Additional keyword arguments.

    Returns
    -------
        Dict[str, Any]: A dictionary containing the generated capability areas
        and metadata about the generation process.
    """
    logger.info(f"Generating {num_areas} capability areas ...")
    # Generate output using the model with specified generation arguments
    user_prompt = user_prompt.format(
        num_areas=num_areas,
        num_capabilities_per_area=num_capabilities_per_area,
        domain=domain,
        response_json_format=prompts.CAPABILITY_AREAS_GENERATION_RESPONSE_JSON_FORMAT,
    )
    with tracing_context(
        enabled=True,
        tags=["generate_capability_areas"],
        metadata={
            "ls_provider": scientist_llm.model_provider,
            "ls_model_name": scientist_llm.get_model_name(with_provider=False),
            "ls_model_type": "chat",
            "exp_id": kwargs.get("run_id"),
            "domain": domain,
            "num_areas": num_areas,
            **{f"ls_{k}": v for k, v in scientist_llm_gen_cfg.items()},
        },
    ):
        response, metadata = scientist_llm.generate(
            sys_prompt=sys_prompt if sys_prompt else "",
            user_prompt=user_prompt,
            generation_config=scientist_llm_gen_cfg,
        )

    parsed_response = extract_and_parse_response(response, has_thought=False)
    capability_areas = parsed_response["parsed_response"]

    logger.info(
        f"Capability areas generation tokens summary:\n{json.dumps(metadata, indent=4)}"
    )

    if len(capability_areas) > num_areas:
        logger.warning(
            f"Generated {len(capability_areas)} capability areas, but only {num_areas} are needed. "
            + "Truncating the list to the required number."
        )
        capability_areas = capability_areas[:num_areas]

    return {
        "capability_areas": capability_areas,
        "metadata": {
            "model": scientist_llm.get_model_name(),
            "api_metadata": metadata,
        },
    }


def generate_capabilities(
    domain: str,
    num_capabilities: int,
    num_capabilities_per_run: int,
    base_capability_dir: str,
    scientist_llm: Model,
    num_seed_capabilities: int,
    scientist_llm_gen_cfg: Dict[str, Any],
    method: str = "flat",
    include_seed_capability_names: Optional[List[str]] = None,
    exclude_seed_capability_names: Optional[List[str]] = None,
    **kwargs: Any,
) -> List[Capability]:
    """
    Generate initial capabilities for the specified domain.

    Args
    ----
        domain (str): The domain name.
        num_capabilities (int): The number of capabilities to generate.
        num_capabilities_per_run (int): The number of capabilities to generate per run.
        base_capability_dir (str): The base directory to store
            the generated capabilities for the specified domain.
        scientist_llm (Model): The scientist LLM model.
        num_seed_capabilities (int): The number of seed capabilities to use.
        scientist_llm_gen_cfg (Dict[str, Any]): The generation configuration
            for the scientist LLM.
        method (str): The method to use for generating capabilities.
            Choose from "flat" or "hierarchical".
        include_seed_capability_names (List[str] | None): A list of seed capability
            names to include in the generation process.
        exclude_seed_capability_names (List[str] | None): A list of seed capability
            names to exclude from the generation process.
        **kwargs (Any): Additional keyword arguments.

    Returns
    -------
        List[Capability]: The generated capabilities.
    """
    gen_capabilities = []
    run_metadata = []

    if method == "hierarchical":
        assert "num_capability_areas" in kwargs, (
            "`num_capability_areas` should be specified for hierarchical generation."
        )
        num_capability_areas = kwargs["num_capability_areas"]
        assert num_capabilities >= num_capability_areas, (
            "Number of capabilities should be greater than or equal to the number of capability areas, "
            + "so that each area can have at least one capability."
        )
        # Uniformly distribute num_capabilities across num_capability_areas
        num_capabilities_per_area = [
            num_capabilities // num_capability_areas
        ] * num_capability_areas
        for i in range(num_capabilities % num_capability_areas):
            num_capabilities_per_area[i] += 1
        num_runs = [
            int(np.ceil(num / num_capabilities_per_run))
            for num in num_capabilities_per_area
        ]

        # Generate capability areas for the specified domain
        response = generate_capability_areas(
            domain=domain,
            num_areas=kwargs["num_capability_areas"],
            num_capabilities_per_area=num_capabilities_per_area[0],
            scientist_llm=scientist_llm,
            user_prompt=prompts.HIERARCHICAL_CAPABILITY_AREAS_GENERATION_USER_PROMPT,
            scientist_llm_gen_cfg=scientist_llm_gen_cfg,
            **kwargs,
        )
        capability_areas = response["capability_areas"]
        # Select only the specified number of capability areas
        # even if more are generated
        capability_areas = capability_areas[:num_capability_areas]
    else:
        num_capabilities_per_area = [num_capabilities]
        num_runs = [int(np.ceil(num_capabilities / num_capabilities_per_run))]
        # No capability areas for flat generation, use the domain as the area
        capability_areas = [domain]

    for idx, capability_area in enumerate(capability_areas):
        if method == "hierarchical":
            logger.info(f"Generating capabilities for area: {capability_area}")
            # Fetch previously generated capabilities, if any
            prev_capabilities = get_previous_capabilities(
                capability_dir=base_capability_dir, capability_area=capability_area
            )
            user_prompt = prompts.HIERARCHICAL_CAPABILITY_GENERATION_USER_PROMPT.format(
                capability_area=capability_area,
            )
        else:
            prev_capabilities = get_previous_capabilities(
                capability_dir=base_capability_dir
            )
            user_prompt = prompts.CAPABILITY_GENERATION_USER_PROMPT

        # Add all seed capabilities to the list of prev_capabilities
        seed_capability_dir = os.path.join(
            constants.BASE_ARTIFACTS_DIR, "seed_capabilities", domain
        )
        prev_capabilities.extend(
            _sample_seed_capabilities(
                seed_capability_dir=seed_capability_dir,
                num_seed_capabilities=-1,
                random_seed=int(kwargs.get("seed", constants.DEFAULT_RANDOM_SEED)),
            )
        )

        num_capabilities_left = num_capabilities_per_area[idx]
        for run_id in range(num_runs[idx]):
            logger.info(f"Run ID: {run_id}")
            # Generate capabilities using the scientist LLM

            response = generate_capabilities_using_llm(
                domain=domain,
                num_capabilities=min(
                    num_capabilities_per_run,
                    num_capabilities_left,
                ),
                scientist_llm=scientist_llm,
                sys_prompt=prompts.CAPABILITY_GENERATION_SYSTEM_PROMPT,
                user_prompt=user_prompt,
                num_seed_capabilities=num_seed_capabilities,
                seed_capability_dir=seed_capability_dir,
                prev_capabilities=prev_capabilities,
                scientist_llm_gen_cfg=scientist_llm_gen_cfg,
                base_capability_dir=base_capability_dir,
                include_seed_capability_names=include_seed_capability_names,
                exclude_seed_capability_names=exclude_seed_capability_names,
                capability_area=capability_area if method == "hierarchical" else None,
                local_run_id=run_id,
                **kwargs,
            )
            gen_capabilities.extend(response["capabilities"])
            num_capabilities_left -= len(response["capabilities"])
            run_metadata.append(response["metadata"])

            # Update the list of previously generated capabilities
            prev_capabilities.extend(response["capabilities"])

    # Analyze tokens metadata for capability generation
    total_input_tokens = sum([m["api_metadata"]["input_tokens"] for m in run_metadata])
    total_output_tokens = sum(
        [m["api_metadata"]["output_tokens"] for m in run_metadata]
    )
    tokens_summary = {
        "total_input_tokens": total_input_tokens,
        "total_output_tokens": total_output_tokens,
        "total_tokens": total_input_tokens + total_output_tokens,
        "input_tokens_per_run": int(total_input_tokens / sum(num_runs)),
        "output_tokens_per_run": int(total_output_tokens / sum(num_runs)),
        "total_tokens_per_run": int(
            (total_input_tokens + total_output_tokens) / sum(num_runs)
        ),
        "input_tokens_per_capability": int(total_input_tokens / len(gen_capabilities)),
        "output_tokens_per_capability": int(
            total_output_tokens / len(gen_capabilities)
        ),
        "total_tokens_per_capability": int(
            (total_input_tokens + total_output_tokens) / len(gen_capabilities)
        ),
    }
    logger.info(
        f"Capability generation tokens summary:\n{json.dumps(tokens_summary, indent=4)}"
    )

    return gen_capabilities<|MERGE_RESOLUTION|>--- conflicted
+++ resolved
@@ -6,12 +6,9 @@
 from typing import Any, Dict, List, Optional
 
 import numpy as np
-<<<<<<< HEAD
-import torch
-=======
 from langsmith import tracing_context
 from tenacity import Retrying, stop_after_attempt
->>>>>>> 94809714
+import torch
 
 from src.capability import Capability
 from src.generate_embeddings import (
@@ -445,11 +442,6 @@
     dim_reduction_method: str,
     output_dimension_size: int,
     embedding_model_name: str,
-<<<<<<< HEAD
-    tsne_perplexity: int,
-=======
-    seed: int = 42,
->>>>>>> 94809714
 ) -> None:  # noqa: D205
     """Apply dimensionality reduction to the capabilities.
 
@@ -495,11 +487,6 @@
         embeddings,
         output_dimensions=output_dimension_size,
         dim_reduction_technique=DimensionalityReductionTechnique(dim_reduction_method),
-<<<<<<< HEAD
-        perplexity=tsne_perplexity,
-=======
-        seed=seed,
->>>>>>> 94809714
     )
     # Set the reduced embeddings for each capability.
     for capability, reduced_embedding in zip(capabilities, reduced_embeddings):
