--- conflicted
+++ resolved
@@ -184,8 +184,9 @@
         and metadata about the generation process.
     """
     # Select seed capabilities
-<<<<<<< HEAD
-    seed_capability_dir = os.path.join(BASE_ARTIFACTS_DIR, "seed_capabilities", domain)
+    seed_capability_dir = os.path.join(
+        constants.BASE_ARTIFACTS_DIR, "seed_capabilities", domain
+    )
     # Add all seed capabilities to the list of prev_capabilities
     prev_capabilities.extend(
         _sample_seed_capabilities(
@@ -194,11 +195,6 @@
         )
     )
     # Sample seed capabilities for the generation process
-=======
-    seed_capability_dir = os.path.join(
-        constants.BASE_ARTIFACTS_DIR, "seed_capabilities", domain
-    )
->>>>>>> dfac2571
     seed_capabilities = _sample_seed_capabilities(
         seed_capability_dir=seed_capability_dir,
         num_seed_capabilities=num_seed_capabilities,
