--- conflicted
+++ resolved
@@ -428,14 +428,11 @@
         save_dir (str): The directory to save the plot.
         show_point_ids (bool): Whether to show point IDs in the plot. Set this to
             False for large datasets to avoid cluttering the plot.
-<<<<<<< HEAD
         save_area_legend (bool): Whether to save the area legend as a separate plot.
 
     Returns
     -------
         None
-=======
->>>>>>> 160ca1a0
     """
     # Get the reduced embeddings.
     reduced_embeddings = [
